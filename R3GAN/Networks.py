import math
import torch
import torch.nn as nn
from .Resamplers import InterpolativeUpsampler, InterpolativeDownsampler
from .FusedOperators import BiasedActivation

def MSRInitializer(Layer, ActivationGain=1):
    FanIn = Layer.weight.data.size(1) * Layer.weight.data[0][0].numel()
    Layer.weight.data.normal_(0,  ActivationGain / math.sqrt(FanIn))

    if Layer.bias is not None:
        Layer.bias.data.zero_()
        
    return Layer

class Convolution(nn.Module):
    def __init__(self, InputChannels, OutputChannels, KernelSize, Groups=1, ActivationGain=1):
        super(Convolution, self).__init__()
        
        self.Layer = MSRInitializer(nn.Conv2d(InputChannels, OutputChannels, kernel_size=KernelSize, stride=1, padding=(KernelSize - 1) // 2, groups=Groups, bias=False), ActivationGain=ActivationGain)
        
    def forward(self, x):
        
        return nn.functional.conv2d(x, self.Layer.weight.to(x.dtype), padding=self.Layer.padding, groups=self.Layer.groups)

# Self-Attention Layer (Simplified for 2D feature maps)
class SelfAttention(nn.Module):
    def __init__(self, channels):
        super(SelfAttention, self).__init__()
        self.query = nn.Conv2d(channels, channels // 8, kernel_size=1)
        self.key = nn.Conv2d(channels, channels // 8, kernel_size=1)
        self.value = nn.Conv2d(channels, channels, kernel_size=1)
        self.gamma = nn.Parameter(torch.zeros(1))

    def forward(self, x):

        B, C, H, W = x.size()
        x = x.to(self.query.weight.dtype)
        proj_query = self.query(x).view(B, -1, H * W).permute(0, 2, 1)  # B x N x C'
        proj_key = self.key(x).view(B, -1, H * W)                       # B x C' x N
        proj_value = self.value(x).view(B, -1, H * W)                   # B x C x N

        attention = torch.bmm(proj_query, proj_key)                     # B x N x N
        attention = torch.softmax(attention, dim=-1)                    # B x N x N

        out = torch.bmm(proj_value, attention.permute(0, 2, 1))         # B x C x N
        out = out.view(B, C, H, W)

        return self.gamma * out + x

class ResidualBlock(nn.Module):
    def __init__(self, InputChannels, Cardinality, ExpansionFactor, KernelSize, VarianceScalingParameter):
        super(ResidualBlock, self).__init__()


        NumberOfLinearLayers = 3
        ExpandedChannels = InputChannels * ExpansionFactor
        assert ExpandedChannels % Cardinality == 0, f"ExpandedChannels ({ExpandedChannels}) must be divisible by Cardinality ({Cardinality})"
        ActivationGain = BiasedActivation.Gain * VarianceScalingParameter ** (-1 / (2 * NumberOfLinearLayers - 2))
        
        self.LinearLayer1 = Convolution(InputChannels, ExpandedChannels, KernelSize=1, ActivationGain=ActivationGain)
        self.LinearLayer2 = Convolution(ExpandedChannels, ExpandedChannels, KernelSize=KernelSize, Groups=Cardinality, ActivationGain=ActivationGain)
        self.LinearLayer3 = Convolution(ExpandedChannels, InputChannels, KernelSize=1, ActivationGain=0)
        
        self.NonLinearity1 = BiasedActivation(ExpandedChannels)
        self.NonLinearity2 = BiasedActivation(ExpandedChannels)
        
    def forward(self, x):

        y = self.LinearLayer1(x)
        y = self.LinearLayer2(self.NonLinearity1(y))
        y = self.LinearLayer3(self.NonLinearity2(y))
        
        return x + y
    
class UpsampleLayer(nn.Module):
    def __init__(self, InputChannels, OutputChannels, ResamplingFilter):
        super(UpsampleLayer, self).__init__()
        
        self.Resampler = InterpolativeUpsampler(ResamplingFilter)
        
        if InputChannels != OutputChannels:
            self.LinearLayer = Convolution(InputChannels, OutputChannels, KernelSize=1)
        
    def forward(self, x):

        x = self.LinearLayer(x) if hasattr(self, 'LinearLayer') else x
        x = self.Resampler(x)
        
        return x
    
class DownsampleLayer(nn.Module):
    def __init__(self, InputChannels, OutputChannels, ResamplingFilter):
        super(DownsampleLayer, self).__init__()
        
        self.Resampler = InterpolativeDownsampler(ResamplingFilter)
        
        if InputChannels != OutputChannels:
            self.LinearLayer = Convolution(InputChannels, OutputChannels, KernelSize=1)
        
    def forward(self, x):

        x = self.Resampler(x)
        x = self.LinearLayer(x) if hasattr(self, 'LinearLayer') else x
        
        return x
    
# class GenerativeBasis(nn.Module): # OLD
#     def __init__(self, InputDimension, OutputChannels):
#         super(GenerativeBasis, self).__init__()
        
#         self.Basis = nn.Parameter(torch.empty(OutputChannels, 4, 4).normal_(0, 1))
#         self.LinearLayer = MSRInitializer(nn.Linear(InputDimension, OutputChannels, bias=False))
        
#     def forward(self, x):
#         print('GeneraticeBasis input shape=',x.shape)
#         return self.Basis.view(1, -1, 4, 4) * self.LinearLayer(x).view(x.shape[0], -1, 1, 1)

# class GenerativeBasis(nn.Module): # NEW
#     def __init__(self, InputChannels, OutputChannels):
#         super(GenerativeBasis, self).__init__()
#         self.Basis = nn.Parameter(torch.empty(OutputChannels, 4, 4).normal_(0, 1))

#         self.Project = nn.Sequential(
#             nn.Conv2d(InputChannels, 64, kernel_size=3, padding=1),
#             nn.ReLU(),
#             nn.AdaptiveAvgPool2d((1, 1))  # Output: [N, 64, 1, 1]
#         )
#         self.LinearLayer = MSRInitializer(nn.Linear(64, OutputChannels, bias=False))

#     def forward(self, x):  # x: [N, 3, 128, 128]
#         feat = self.Project(x).view(x.shape[0], -1)  # [N, 64]
#         out = self.LinearLayer(feat).view(x.shape[0], -1, 1, 1)
#         return self.Basis.view(1, -1, 4, 4) * out

class GenerativeBasis(nn.Module): # NEW v2
    def __init__(self, input_channels, output_channels):
        super(GenerativeBasis, self).__init__()

        self.Basis = nn.Parameter(torch.empty(output_channels, 64, 64).normal_(0, 1))

        # 1×1 projection of feature map into global vector
        self.Project = nn.Sequential(
            nn.Conv2d(input_channels, 64, kernel_size=3, padding=1),
            nn.ReLU(),
            nn.AdaptiveAvgPool2d((1, 1)),  # → [N, 64, 1, 1]
        )

        self.LinearLayer = MSRInitializer(
            nn.Linear(64, output_channels, bias=False)
        )

    def forward(self, x):  # x: [N, 3, H, W]
        features = self.Project(x)             # [N, 64, 1, 1]
        vec = features.view(x.size(0), -1)     # [N, 64]
        coeffs = self.LinearLayer(vec)         # [N, OutChannels]
        out = self.Basis.view(1, -1, 64, 64) * coeffs.view(x.size(0), -1, 1, 1)  # [N, OutChannels, 4, 4]
        return out


class DiscriminativeBasis(nn.Module): # OLD
    def __init__(self, InputChannels, OutputDimension):
        super(DiscriminativeBasis, self).__init__()
        
        self.Basis = MSRInitializer(nn.Conv2d(InputChannels, InputChannels, kernel_size=4, stride=1, padding=0, groups=InputChannels, bias=False))
        self.LinearLayer = MSRInitializer(nn.Linear(InputChannels, OutputDimension, bias=False))
        
    # def forward(self, x):# OLD
    #     assert x.shape[2:] == (4, 4), f"Expected 4x4, got {x.shape[2:]}"
    #     return self.LinearLayer(self.Basis(x).view(x.shape[0], -1))

    def forward(self, x): # NEW (IDK WHYYY)
        x = self.Basis(x)  # Depthwise conv
        x = x.mean(dim=[2, 3])  # Global average pool [N, C, H, W] → [N, C]
        return self.LinearLayer(x)
    

# class GeneratorStage(nn.Module): # old
#     def __init__(self, InputChannels, OutputChannels, Cardinality, NumberOfBlocks, ExpansionFactor, KernelSize, VarianceScalingParameter, ResamplingFilter=None, DataType=torch.float32):
#         super(GeneratorStage, self).__init__()

#         self.DataType = DataType

#         # NEW
#         if ResamplingFilter is None:
#             TransitionLayer = GenerativeBasis(InputChannels, OutputChannels)
#             self.Layers = nn.ModuleList([
#                 TransitionLayer,
#                 *[ResidualBlock(OutputChannels, Cardinality, ExpansionFactor, KernelSize, VarianceScalingParameter) for _ in range(NumberOfBlocks)],
#                 SelfAttention(OutputChannels) # SELF ATTENTION IS HEEREEEEEEEEEEEEEEEEEEEEE -----------
#             ])
#         else:
#             TransitionLayer = UpsampleLayer(InputChannels, OutputChannels, ResamplingFilter)
#             self.Layers = nn.ModuleList([
#                 TransitionLayer,
#                 *[ResidualBlock(OutputChannels, Cardinality, ExpansionFactor, KernelSize, VarianceScalingParameter) for _ in range(NumberOfBlocks)]
#             ])

#         # OLD
#         # TransitionLayer = GenerativeBasis(InputChannels, OutputChannels) if ResamplingFilter is None else UpsampleLayer(InputChannels, OutputChannels, ResamplingFilter)
#         # self.Layers = nn.ModuleList([TransitionLayer] + [ResidualBlock(OutputChannels, Cardinality, ExpansionFactor, KernelSize, VarianceScalingParameter) for _ in range(NumberOfBlocks)])
  

#     def forward(self, x):

#         x = x.to(self.DataType)

#         for Layer in self.Layers:
#             x = Layer(x)

#         return x

class GeneratorStage(nn.Module):
    def __init__(self, InputChannels, OutputChannels, Cardinality, NumberOfBlocks, ExpansionFactor, KernelSize, VarianceScalingParameter, ResamplingFilter=None, DataType=torch.float32):
        super().__init__()
        self.DataType = DataType

        # Transition layer
        self.Transition = GenerativeBasis(InputChannels, OutputChannels) if ResamplingFilter is None else UpsampleLayer(InputChannels, OutputChannels, ResamplingFilter)

        # Residual blocks
        self.Blocks = nn.ModuleList([
            ResidualBlock(OutputChannels, Cardinality, ExpansionFactor, KernelSize, VarianceScalingParameter)
            for _ in range(NumberOfBlocks)
        ])

        # Self-attention always defined; applied conditionally in forward
        self.Attention = SelfAttention(OutputChannels)

    def forward(self, x):
        x = x.to(self.DataType)

        # Apply transition
        x = self.Transition(x)

        # Residual blocks
        for block in self.Blocks:            
        # Conditional attention at 64x64
            # if x.shape[-1] == 64: # 2nd training
            #     x = self.Attention(x)
            x = block(x)

        # # Conditional attention at 64x64 # 1st traning
        if x.shape[-1] == 64:
            x = self.Attention(x)

        return x


    
# class DiscriminatorStage(nn.Module): # old
#     def __init__(self, InputChannels, OutputChannels, Cardinality, NumberOfBlocks, ExpansionFactor, KernelSize, VarianceScalingParameter, ResamplingFilter=None, DataType=torch.float32):
#         super(DiscriminatorStage, self).__init__()
        
#         # NEW
#         if ResamplingFilter is None:
#             TransitionLayer = DiscriminativeBasis(InputChannels, OutputChannels)
#             self.Layers = nn.ModuleList(
#                 [SelfAttention(InputChannels)] +
#                 [ResidualBlock(InputChannels, Cardinality, ExpansionFactor, KernelSize, VarianceScalingParameter) for _ in range(NumberOfBlocks)] +
#                 [TransitionLayer]
#             )
#         else:
#             TransitionLayer = DownsampleLayer(InputChannels, OutputChannels, ResamplingFilter)
#             self.Layers = nn.ModuleList([
#                 ResidualBlock(InputChannels, Cardinality, ExpansionFactor, KernelSize, VarianceScalingParameter) for _ in range(NumberOfBlocks)] 
#                 + [TransitionLayer]
#             )


#         # OLD
#         # TransitionLayer = DiscriminativeBasis(InputChannels, OutputChannels) if ResamplingFilter is None else DownsampleLayer(InputChannels, OutputChannels, ResamplingFilter)
#         # self.Layers = nn.ModuleList([ResidualBlock(InputChannels, Cardinality, ExpansionFactor, KernelSize, VarianceScalingParameter) for _ in range(NumberOfBlocks)] + [TransitionLayer])
        
        
#         self.DataType = DataType
        
#     def forward(self, x):
        
#         x = x.to(self.DataType)
        
#         for Layer in self.Layers:
#             x = Layer(x)
        
#         return x


class DiscriminatorStage(nn.Module):
    def __init__(self, InputChannels, OutputChannels, Cardinality, NumberOfBlocks, ExpansionFactor, KernelSize, VarianceScalingParameter, ResamplingFilter=None, DataType=torch.float32):
        super().__init__()
        self.DataType = DataType
        self.Blocks = nn.ModuleList([ResidualBlock(InputChannels, Cardinality, ExpansionFactor, KernelSize, VarianceScalingParameter) for _ in range(NumberOfBlocks)])
        self.Attention = SelfAttention(InputChannels)
        if ResamplingFilter is None:
            # Instead of hard 4x4 DiscriminativeBasis
            self.Transition = nn.AdaptiveAvgPool2d((1, 1))
            self.Linear = MSRInitializer(nn.Linear(InputChannels, OutputChannels, bias=False))
        else:
            self.Transition = DownsampleLayer(InputChannels, OutputChannels, ResamplingFilter)
            self.Linear = None

    def forward(self, x):
        x = x.to(self.DataType)
        for block in self.Blocks:
            x = block(x)
<<<<<<< HEAD
        if x.shape[-1] == 64: # 1st training
            x = self.Attention(x)
        x = self.Transition(x)
=======

        if x.shape[-1] == 64: # 1st training
            x = self.Attention(x)

        if isinstance(self.Transition, nn.AdaptiveAvgPool2d):
            x = self.Transition(x)       # [B, C, 1, 1]
            x = x.view(x.size(0), -1)    # [B, C]
            x = self.Linear(x)           # [B, OutDim]
        else:
            x = self.Transition(x)

>>>>>>> 22e3b12f
        return x



# class Generator(nn.Module): #OLD
#     def __init__(self, WidthPerStage, CardinalityPerStage, BlocksPerStage, ExpansionFactor, ConditionDimension=None, ConditionEmbeddingDimension=3, KernelSize=3, ResamplingFilter=[1, 2, 1]):
#         super(Generator, self).__init__()
        
#         VarianceScalingParameter = sum(BlocksPerStage)

#         # Start from 3 input channels (image)
#         MainLayers = [GeneratorStage(3 if ConditionDimension is None else 3 + ConditionEmbeddingDimension, WidthPerStage[0], CardinalityPerStage[0], BlocksPerStage[0], ExpansionFactor, KernelSize, VarianceScalingParameter)]
#         MainLayers += [GeneratorStage(WidthPerStage[i], WidthPerStage[i + 1], CardinalityPerStage[i + 1], BlocksPerStage[i + 1], ExpansionFactor, KernelSize, VarianceScalingParameter, ResamplingFilter) for i in range(len(WidthPerStage) - 1)]

#         self.MainLayers = nn.ModuleList(MainLayers)
#         self.AggregationLayer = Convolution(WidthPerStage[-1], 3, KernelSize=1)

#         if ConditionDimension is not None:
#             self.EmbeddingLayer = MSRInitializer(nn.Linear(ConditionDimension, ConditionEmbeddingDimension, bias=False))

#     def forward(self, x, y=None):

#         if hasattr(self, 'EmbeddingLayer'):
#             cond = self.EmbeddingLayer(y).view(y.shape[0], -1, 1, 1)
#             x = torch.cat([x, cond.expand(-1, -1, x.shape[2], x.shape[3])], dim=1)
#         for Layer in self.MainLayers:
#             x = Layer(x)
#         return self.AggregationLayer(x)

class Generator(nn.Module):
    def __init__(self, WidthPerStage, CardinalityPerStage, BlocksPerStage,
                 ExpansionFactor, ConditionDimension=None, ConditionEmbeddingDimension=3,
                 KernelSize=3, ResamplingFilter=[1, 2, 1]):
        super(Generator, self).__init__()

        VarianceScalingParameter = sum(BlocksPerStage)

        # First stage: starts with 64×64 basis
        MainLayers = [
            GeneratorStage(
                3 if ConditionDimension is None else 3 + ConditionEmbeddingDimension,
                WidthPerStage[0], CardinalityPerStage[0], BlocksPerStage[0],
                ExpansionFactor, KernelSize, VarianceScalingParameter,
                ResamplingFilter=None
            )
        ]
        # Remaining stages (upsampling as usual)
        MainLayers += [
            GeneratorStage(
                WidthPerStage[i], WidthPerStage[i + 1], CardinalityPerStage[i + 1],
                BlocksPerStage[i + 1], ExpansionFactor, KernelSize,
                VarianceScalingParameter, ResamplingFilter
            )
            for i in range(len(WidthPerStage) - 1)
        ]

        self.MainLayers = nn.ModuleList(MainLayers)
        self.AggregationLayer = Convolution(WidthPerStage[-1], 3, KernelSize=1)

        if ConditionDimension is not None:
            self.EmbeddingLayer = MSRInitializer(
                nn.Linear(ConditionDimension, ConditionEmbeddingDimension, bias=False)
            )

    def forward(self, x, y=None):
        if hasattr(self, 'EmbeddingLayer'):
            cond = self.EmbeddingLayer(y).view(y.shape[0], -1, 1, 1)
            x = torch.cat([x, cond.expand(-1, -1, x.shape[2], x.shape[3])], dim=1)

        for Layer in self.MainLayers:
            x = Layer(x)

        x = self.AggregationLayer(x)
        return x



class Discriminator(nn.Module):
    def __init__(self, WidthPerStage, CardinalityPerStage, BlocksPerStage, ExpansionFactor, ConditionDimension=None, ConditionEmbeddingDimension=3, KernelSize=3, ResamplingFilter=[1, 2, 1]):
        super(Discriminator, self).__init__()

        VarianceScalingParameter = sum(BlocksPerStage)

        self.ExtractionLayer = Convolution(3 if ConditionDimension is None else 3 + ConditionEmbeddingDimension, WidthPerStage[0], KernelSize=1)

        MainLayers = [DiscriminatorStage(WidthPerStage[i], WidthPerStage[i + 1], CardinalityPerStage[i], BlocksPerStage[i], ExpansionFactor, KernelSize, VarianceScalingParameter, ResamplingFilter) for i in range(len(WidthPerStage) - 1)]
        MainLayers += [DiscriminatorStage(WidthPerStage[-1], WidthPerStage[-1], CardinalityPerStage[-1], BlocksPerStage[-1], ExpansionFactor, KernelSize, VarianceScalingParameter)]

        self.MainLayers = nn.ModuleList(MainLayers)

        if ConditionDimension is not None:
            self.EmbeddingLayer = MSRInitializer(nn.Linear(ConditionDimension, ConditionEmbeddingDimension, bias=False), ActivationGain=1 / math.sqrt(ConditionEmbeddingDimension))

    def forward(self, x, y=None):

        if hasattr(self, 'EmbeddingLayer'):
            cond = self.EmbeddingLayer(y).view(y.shape[0], -1, 1, 1)
            x = torch.cat([x, cond.expand(-1, -1, x.shape[2], x.shape[3])], dim=1)

        x = self.ExtractionLayer(x.to(self.MainLayers[0].DataType))

        for i, Layer in enumerate(self.MainLayers):
            x = Layer(x)

        return x.view(x.shape[0], -1).mean(dim=1)  # [B]
<|MERGE_RESOLUTION|>--- conflicted
+++ resolved
@@ -303,11 +303,6 @@
         x = x.to(self.DataType)
         for block in self.Blocks:
             x = block(x)
-<<<<<<< HEAD
-        if x.shape[-1] == 64: # 1st training
-            x = self.Attention(x)
-        x = self.Transition(x)
-=======
 
         if x.shape[-1] == 64: # 1st training
             x = self.Attention(x)
@@ -319,7 +314,6 @@
         else:
             x = self.Transition(x)
 
->>>>>>> 22e3b12f
         return x
 
 
