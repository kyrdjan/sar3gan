--- conflicted
+++ resolved
@@ -464,10 +464,7 @@
             if rank == 0:
                 print('Evaluating metrics...')
             
-<<<<<<< HEAD
-=======
             #TODO: NEED OTHER DATASET FOR THE CROSS VALIDATION
->>>>>>> 73815125
             for metric in metrics:
                 result_dict = metric_main.calc_metric(metric=metric, G=snapshot_data['G_ema'],
                     dataset_kwargs=D_training_set_kwargs, num_gpus=num_gpus, rank=rank, device=device) # D's dataset
