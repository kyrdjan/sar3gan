# Copyright (c) 2021, NVIDIA CORPORATION & AFFILIATES.  All rights reserved.
#
# NVIDIA CORPORATION and its licensors retain all intellectual property
# and proprietary rights in and to this software, related documentation
# and any modifications thereto.  Any use, reproduction, disclosure or
# distribution of this software and related documentation without an express
# license agreement from NVIDIA CORPORATION is strictly prohibited.

"""Main training loop."""

import os
import time
import copy
import json
import pickle
import psutil
import PIL.Image
import numpy as np
import torch
import dnnlib
from torch_utils import misc
from torch_utils import training_stats
from torch_utils.ops import conv2d_gradfix
from torch_utils.ops import grid_sample_gradfix

import legacy
from metrics import metric_main

def cosine_decay_with_warmup(cur_nimg, base_value, total_nimg, final_value=0.0, warmup_value=0.0, warmup_nimg=0, hold_base_value_nimg=0):
    decay = 0.5 * (1 + np.cos(np.pi * (cur_nimg - warmup_nimg - hold_base_value_nimg) / float(total_nimg - warmup_nimg - hold_base_value_nimg)))
    cur_value = base_value + (1 - decay) * (final_value - base_value)
    if hold_base_value_nimg > 0:
        cur_value = np.where(cur_nimg > warmup_nimg + hold_base_value_nimg, cur_value, base_value)
    if warmup_nimg > 0:
        slope = (base_value - warmup_value) / warmup_nimg
        warmup_v = slope * cur_nimg + warmup_value
        cur_value = np.where(cur_nimg < warmup_nimg, warmup_v, cur_value)
    return float(np.where(cur_nimg > total_nimg, final_value, cur_value))

#----------------------------------------------------------------------------

def setup_snapshot_image_grid(training_set, random_seed=0):
    rnd = np.random.RandomState(random_seed)
    gw = np.clip(7680 // training_set.image_shape[2], 7, 32)
    gh = np.clip(4320 // training_set.image_shape[1], 4, 32)

    # No labels => show random subset of training samples.
    if not training_set.has_labels:
        all_indices = list(range(len(training_set)))
        rnd.shuffle(all_indices)
        grid_indices = [all_indices[i % len(all_indices)] for i in range(gw * gh)]

    else:
        # Group training samples by label.
        label_groups = dict() # label => [idx, ...]
        for idx in range(len(training_set)):
            label = tuple(training_set.get_details(idx).raw_label.flat[::-1])
            if label not in label_groups:
                label_groups[label] = []
            label_groups[label].append(idx)

        # Reorder.
        label_order = sorted(label_groups.keys())
        for label in label_order:
            rnd.shuffle(label_groups[label])

        # Organize into grid.
        grid_indices = []
        for y in range(gh):
            label = label_order[y % len(label_order)]
            indices = label_groups[label]
            grid_indices += [indices[x % len(indices)] for x in range(gw)]
            label_groups[label] = [indices[(i + gw) % len(indices)] for i in range(len(indices))]

    # Load data.
    images, labels = zip(*[training_set[i] for i in grid_indices])
    return (gw, gh), np.stack(images), np.stack(labels)

#----------------------------------------------------------------------------

def save_image_grid(img, fname, drange, grid_size):
    lo, hi = drange
    img = np.asarray(img, dtype=np.float32)
    img = (img - lo) * (255 / (hi - lo))
    img = np.rint(img).clip(0, 255).astype(np.uint8)

    gw, gh = grid_size
    _N, C, H, W = img.shape
    img = img.reshape([gh, gw, C, H, W])
    img = img.transpose(0, 3, 1, 4, 2)
    img = img.reshape([gh * H, gw * W, C])

    assert C in [1, 3]
    if C == 1:
        PIL.Image.fromarray(img[:, :, 0], 'L').save(fname)
    if C == 3:
        PIL.Image.fromarray(img, 'RGB').save(fname)

#----------------------------------------------------------------------------

def remap_optimizer_state_dict(state_dict, device):
    state_dict = copy.deepcopy(state_dict)
    for param in state_dict['state'].values():
        if isinstance(param, torch.Tensor):
            param.data = param.data.to(device)
            if param._grad is not None:
                param._grad.data = param._grad.data.to(device)
        elif isinstance(param, dict):
            for subparam in param.values():
                if isinstance(subparam, torch.Tensor):
                    subparam.data = subparam.data.to(device)
                    if subparam._grad is not None:
                        subparam._grad.data = subparam._grad.data.to(device)
    return state_dict

#----------------------------------------------------------------------------

#TODO: CONNECT WITH G AND D's DATASET
def training_loop(
    run_dir                 = '.',      # Output directory.
    G_training_set_kwargs   = {},       # Options for G training set.
    D_training_set_kwargs   = {},       # Options for G training set.
    VG_training_set_kwargs  = {},       # Just the dataset of the Cross-Dataset Validation (Low Resolution).
    VD_training_set_kwargs  = {},       # Just the dataset of the Cross-Dataset Validation (High Resolution).
    data_loader_kwargs      = {},       # Options for torch.utils.data.DataLoader.
    G_kwargs                = {},       # Options for generator network.
    D_kwargs                = {},       # Options for discriminator network.
    G_opt_kwargs            = {},       # Options for generator optimizer.
    D_opt_kwargs            = {},       # Options for discriminator optimizer.
    lr_scheduler            = None,
    beta2_scheduler         = None,
    augment_kwargs          = None,     # Options for augmentation pipeline. None = disable.
    loss_kwargs             = {},       # Options for loss function.
    gamma_scheduler         = None,
    metrics                 = [],       # Metrics to evaluate during training.
    random_seed             = 0,        # Global random seed.
    num_gpus                = 1,        # Number of GPUs participating in the training.
    rank                    = 0,        # Rank of the current process in [0, num_gpus[.
    batch_size              = 4,        # Total batch size for one training iteration. Can be larger than batch_gpu * num_gpus.
    g_batch_gpu             = 4,        # Number of samples processed at a time by one GPU.
    d_batch_gpu             = 4,        # Number of samples processed at a time by one GPU.
    ema_scheduler           = None,
    aug_scheduler           = None,
    total_kimg              = 25000,    # Total length of the training, measured in thousands of real images.
    kimg_per_tick           = 4,        # Progress snapshot interval.
    image_snapshot_ticks    = 1,       # How often to save image snapshots? None = disable.
    network_snapshot_ticks  = 1,       # How often to save network snapshots? None = disable.
    resume_pkl              = None,     # Network pickle to resume training from.
    cudnn_benchmark         = True,     # Enable torch.backends.cudnn.benchmark?
    abort_fn                = None,     # Callback function for determining whether to abort training. Must return consistent results across ranks.
    progress_fn             = None,     # Callback function for updating training progress. Called for all ranks.
    metric_eval_ticks       = 200,      # How often to evaluate metrics? None = disable.      
):
    # Initialize.
    start_time = time.time()
    device = torch.device('cuda', rank)
    np.random.seed(random_seed * num_gpus + rank)
    torch.manual_seed(random_seed * num_gpus + rank)
    torch.backends.cudnn.benchmark = cudnn_benchmark    # Improves training speed.
    torch.backends.cuda.matmul.allow_tf32 = False       # Improves numerical accuracy.
    torch.backends.cudnn.allow_tf32 = False             # Improves numerical accuracy.
    conv2d_gradfix.enabled = True                       # Improves training speed.
    grid_sample_gradfix.enabled = True                  # Avoids errors with the augmentation pipe.

    # Load training set.
    if rank == 0:
        print('Loading training set...')

    G_training_set = dnnlib.util.construct_class_by_name(**G_training_set_kwargs) # subclass of training.dataset.Dataset
    G_training_set_sampler = misc.InfiniteSampler(dataset=G_training_set, rank=rank, num_replicas=num_gpus, seed=random_seed)
    G_training_set_iterator = iter(torch.utils.data.DataLoader(dataset=G_training_set, sampler=G_training_set_sampler, batch_size=batch_size//num_gpus, **data_loader_kwargs))

    D_training_set = dnnlib.util.construct_class_by_name(**D_training_set_kwargs) # subclass of training.dataset.Dataset
    D_training_set_sampler = misc.InfiniteSampler(dataset=D_training_set, rank=rank, num_replicas=num_gpus, seed=random_seed)
    D_training_set_iterator = iter(torch.utils.data.DataLoader(dataset=D_training_set, sampler=D_training_set_sampler, batch_size=batch_size//num_gpus, **data_loader_kwargs))

    if rank == 0:
        print()
        # print('Num images: ', G_training_set_kwargs.max_size + D_training_set_kwargs.max_size)  # i'm not sureee (see R3GAN repo for reference and adjust later)
        print('Num images: ', len(G_training_set) + len(D_training_set)) # try
        print('Image shape:', G_training_set.image_shape)
        print('Label shape:', G_training_set.label_shape)
        print()

    # Construct networks.
    if rank == 0:
        print('Constructing networks...')
    common_kwargs = dict(c_dim=G_training_set.label_dim, img_resolution=G_training_set.resolution)
    G = dnnlib.util.construct_class_by_name(**G_kwargs, **common_kwargs).train().requires_grad_(False).to(device) # subclass of torch.nn.Module
    D = dnnlib.util.construct_class_by_name(**D_kwargs, **common_kwargs).train().requires_grad_(False).to(device) # subclass of torch.nn.Module
    G_ema = copy.deepcopy(G).eval() # Generator with Exponential Moving Average of weights

    # Resume from existing pickle.
    if resume_pkl is not None:
        with dnnlib.util.open_url(resume_pkl) as f:
            resume_data = legacy.load_network_pkl(f)
        if rank == 0:
            print(f'Resuming from "{resume_pkl}"')
            for name, module in [('G', G), ('D', D), ('G_ema', G_ema)]:
                misc.copy_params_and_buffers(resume_data[name], module, require_all=False)



    # Print network summary tables.
    if rank == 0:
        lr_shape = G_training_set[0][0].shape
        n_lr_img = torch.empty([1, *lr_shape], device=device)
        c = torch.empty([1, G.c_dim], device=device)
        # print('c =', c)
        img = misc.print_module_summary(G, [n_lr_img, c])
        # print('img =',img)
        misc.print_module_summary(D, [img, c])

    # Setup augmentation.
    if rank == 0:
        print('Setting up augmentation...')
    augment_pipe = None

    if (augment_kwargs is not None) and (aug_scheduler is not None):
        augment_pipe = dnnlib.util.construct_class_by_name(**augment_kwargs).train().requires_grad_(False).to(device) # subclass of torch.nn.Module
        
    # Distribute across GPUs.
    if rank == 0:
        print(f'Distributing across {num_gpus} GPUs...')
    for module in [G, D, G_ema]:
        if module is not None and num_gpus > 1:
            for param in misc.params_and_buffers(module):
                torch.distributed.broadcast(param, src=0)

    # Setup training phases.
    if rank == 0:
        print('Setting up training phases...')
    loss = dnnlib.util.construct_class_by_name(G=G, D=D, augment_pipe=augment_pipe, **loss_kwargs) # subclass of training.loss.Loss
    phases = []
    
    opt = dnnlib.util.construct_class_by_name(params=D.parameters(), **D_opt_kwargs)
    if resume_pkl is not None:
        opt.load_state_dict(remap_optimizer_state_dict(resume_data['D_opt_state'], device))
    phases += [dnnlib.EasyDict(name='D', module=D, opt=opt, batch_gpu=d_batch_gpu)]
    
    opt = dnnlib.util.construct_class_by_name(params=G.parameters(), **G_opt_kwargs)
    if resume_pkl is not None:
        opt.load_state_dict(remap_optimizer_state_dict(resume_data['G_opt_state'], device))
    phases += [dnnlib.EasyDict(name='G', module=G, opt=opt, batch_gpu=g_batch_gpu)]
    
    for phase in phases:
        phase.start_event = None
        phase.end_event = None
        if rank == 0:
            phase.start_event = torch.cuda.Event(enable_timing=True)
            phase.end_event = torch.cuda.Event(enable_timing=True)

    # Export sample image.
    grid_size = None
    grid_lr = None
    grid_c = None

    if rank == 0:
        print('Exporting one sample image...')

        # Export only 1 sample
        n_samples = 1
        if len(G_training_set) == 0:
            raise RuntimeError("No samples available in the training set for snapshot export.")

        # Set grid size to (1, 1)
        grid_size = (1, 1)
        print(f"[Debug] Exporting 1 sample, grid size: {grid_size}")

        # Get the 1st sample (LR image only)
        lr_np = G_training_set[0][0]  # (C,H,W) from LR dataset
        hr_np = D_training_set[0][0]  # (C,H,W) from HR datase
        images = np.stack([lr_np])  # [1, C, H, W]
        fname = os.path.splitext(os.path.basename(G_training_set.get_fname(0)))[0] # get the original file name without extension
        save_image_grid(images, os.path.join(run_dir, f"initial_low_resolution.png"), drange=[0, 255], grid_size=grid_size)

        # Dummy label (for conditional generation)
        label = np.zeros(1, dtype=np.int64)
        lr_tensor = torch.from_numpy(lr_np).unsqueeze(0).to(device)  # [1, C, H, W]
        label_tensor = torch.from_numpy(label).to(device)
        grid_lr = [torch.from_numpy(lr_np).to(device)]
        grid_hr = [torch.from_numpy(hr_np).to(device)]
        grid_c  = [torch.zeros(1, dtype=torch.int64, device=device)] 
       
        # Generate fake HR image
        with torch.no_grad():
            fake = G_ema(lr_tensor, label_tensor)
            if isinstance(fake, np.ndarray):
                fake = torch.from_numpy(fake)
            if not isinstance(fake, torch.Tensor):
                raise TypeError(f"G_ema returned type {type(fake)}; expected Tensor or ndarray.")

        # Save fake image
        fake_image = fake.cpu().to(torch.float).numpy()
        save_image_grid(fake_image, os.path.join(run_dir, f"initial_fake.png" ), drange=[-1, 1], grid_size=grid_size) # use same name for both generated and fake (see kine 272)

        print(f"[Debug] Real image shape: {lr_np.shape}")
        print(f"[Debug] Fake image shape: {fake.shape}")

    # i shall return ----------------------------------- (kyr ended this code)

    # Initialize logs.
    if rank == 0:
        print('Initializing logs...')
    stats_collector = training_stats.Collector(regex='.*')
    stats_metrics = dict()
    stats_jsonl = None
    stats_tfevents = None
    if rank == 0:
        stats_jsonl = open(os.path.join(run_dir, 'stats.jsonl'), 'wt')
        try:
            import torch.utils.tensorboard as tensorboard
            stats_tfevents = tensorboard.SummaryWriter(run_dir)
        except ImportError as err:
            print('Skipping tfevents export:', err)

    # Train.
    if rank == 0:
        print(f'Training for {total_kimg} kimg...')
        print()
    cur_nimg = resume_data['cur_nimg'] if resume_pkl is not None else 0
    cur_tick = 0
    tick_start_nimg = cur_nimg
    tick_start_time = time.time()
    maintenance_time = tick_start_time - start_time
    batch_idx = 0
    if progress_fn is not None:
        progress_fn(0, total_kimg)
        
    # Dummy Timing, required to fix phase shift
    for phase in phases:
        if phase.start_event is not None:
            phase.start_event.record(torch.cuda.current_stream(device))
        if phase.end_event is not None:
            phase.end_event.record(torch.cuda.current_stream(device))
        

    while True:
        # Fetch paired LR-HR training data.
        with torch.autograd.profiler.record_function('data_fetch'):
            lr_img, label = next(G_training_set_iterator)
            hr_img, _ = next(D_training_set_iterator)
            lr_img = (lr_img.to(device).to(torch.float32) / 127.5 - 1).split(g_batch_gpu)
            hr_img = (hr_img.to(device).to(torch.float32) / 127.5 - 1).split(d_batch_gpu)
            label = label.to(device).split(g_batch_gpu)

        # Update schedulers.
        cur_lr = cosine_decay_with_warmup(cur_nimg, **lr_scheduler)
        cur_beta2 = cosine_decay_with_warmup(cur_nimg, **beta2_scheduler)
        cur_gamma = cosine_decay_with_warmup(cur_nimg, **gamma_scheduler)
        cur_ema_nimg = cosine_decay_with_warmup(cur_nimg, **ema_scheduler)
        cur_aug_p = cosine_decay_with_warmup(cur_nimg, **aug_scheduler)

        if augment_pipe is not None:
            augment_pipe.p.copy_(misc.constant(cur_aug_p, device=device))

        # Execute training phases.
        for phase in phases:
            if phase.start_event is not None:
                phase.start_event.record(torch.cuda.current_stream(device))

            phase.opt.zero_grad(set_to_none=True)
            phase.module.requires_grad_(True)

            # AccumulateDiscriminatorGradients(gen_z, real_img, real_c, gamma, gain, self.preprocessor) # old
            # for lr, hr, c in zip(lr_img, hr_img, label):

            start_time = time.time()

            for lr, hr, c in zip(lr_img, hr_img, label): # NEW
                loss.accumulate_gradients(
                    phase=phase.name,
                    real_img=hr,
                    real_c=c,
                    gen_z=lr,
                    gamma=cur_gamma,
                    gain=num_gpus * phase.batch_gpu / batch_size
                )

            end_time = time.time()
            print(f"[DEBUG] Loop over {len(label)} items took {end_time - start_time:.4f} seconds")

            phase.module.requires_grad_(False)

            for g in phase.opt.param_groups:
                g['lr'] = cur_lr
                g['betas'] = (0, cur_beta2)

            with torch.autograd.profiler.record_function(phase.name + '_opt'):
                params = [param for param in phase.module.parameters() if param.grad is not None]
                if len(params) > 0:
                    flat = torch.cat([param.grad.flatten() for param in params])
                    if num_gpus > 1:
                        torch.distributed.all_reduce(flat)
                        flat /= num_gpus
                    grads = flat.split([param.numel() for param in params])
                    for param, grad in zip(params, grads):
                        param.grad = grad.reshape(param.shape)
                phase.opt.step()

            if phase.end_event is not None:
                phase.end_event.record(torch.cuda.current_stream(device))

        # Update G_ema.
        with torch.autograd.profiler.record_function('Gema'):
            ema_beta = 0.5 ** (batch_size / max(cur_ema_nimg, 1e-8))
            for p_ema, p in zip(G_ema.parameters(), G.parameters()):
                p_ema.copy_(p.lerp(p_ema, ema_beta))
            for b_ema, b in zip(G_ema.buffers(), G.buffers()):
                b_ema.copy_(b)

        cur_nimg += batch_size
        batch_idx += 1

        # --- Add this snippet ---
        if batch_idx % 50 == 0 and rank == 0:
            print(f"iter {batch_idx}, kimg={cur_nimg/1e3:.2f}")

        # Perform maintenance tasks once per tick.
        done = (cur_nimg >= total_kimg * 1000)
        if (not done) and (cur_tick != 0) and (cur_nimg < tick_start_nimg + kimg_per_tick * 1000):
            continue

        iters_per_tick = int(kimg_per_tick * 1000 / batch_size)
        if rank == 0:
            print(f"iters_per_tick: {iters_per_tick}")

        # Print status line, accumulating the same information in training_stats.
        tick_end_time = time.time()
        fields = []
        fields += [f"tick {training_stats.report0('Progress/tick', cur_tick):<5d}"]
        fields += [f"kimg {training_stats.report0('Progress/kimg', cur_nimg / 1e3):<8.1f}"]
        fields += [f"time {dnnlib.util.format_time(training_stats.report0('Timing/total_sec', tick_end_time - start_time)):<12s}"]
        fields += [f"sec/tick {training_stats.report0('Timing/sec_per_tick', tick_end_time - tick_start_time):<7.1f}"]
        fields += [f"sec/kimg {training_stats.report0('Timing/sec_per_kimg', (tick_end_time - tick_start_time) / (cur_nimg - tick_start_nimg) * 1e3):<7.2f}"]
        fields += [f"maintenance {training_stats.report0('Timing/maintenance_sec', maintenance_time):<6.1f}"]
        fields += [f"cpumem {training_stats.report0('Resources/cpu_mem_gb', psutil.Process(os.getpid()).memory_info().rss / 2**30):<6.2f}"]
        fields += [f"gpumem {training_stats.report0('Resources/peak_gpu_mem_gb', torch.cuda.max_memory_allocated(device) / 2**30):<6.2f}"]
        fields += [f"reserved {training_stats.report0('Resources/peak_gpu_mem_reserved_gb', torch.cuda.max_memory_reserved(device) / 2**30):<6.2f}"]
        torch.cuda.reset_peak_memory_stats()
        fields += [f"augment {training_stats.report0('Progress/augment', float(augment_pipe.p.cpu()) if augment_pipe is not None else 0):.3f}"]
        training_stats.report0('Progress/lr', cur_lr)
        training_stats.report0('Progress/ema_mimg', cur_ema_nimg / 1e6)
        training_stats.report0('Progress/beta2', cur_beta2)
        training_stats.report0('Progress/gamma', cur_gamma)
        training_stats.report0('Timing/total_hours', (tick_end_time - start_time) / (60 * 60))
        training_stats.report0('Timing/total_days', (tick_end_time - start_time) / (24 * 60 * 60))
        if rank == 0:
            print(' '.join(fields))

        # Check for abort.
        if (not done) and (abort_fn is not None) and abort_fn():
            done = True
            if rank == 0:
                print()
                print('Aborting...')


        # TODO: Later after the evaluation is perfect
        # # Save image snapshot. # OLD
        # if (rank == 0) and (image_snapshot_ticks is not None) and (done or cur_tick % image_snapshot_ticks == 0):
        #     images = torch.cat([G_ema(z, c).cpu() for z, c in zip(grid_lr, grid_c)]).to(torch.float).numpy()
        #     save_image_grid(images, os.path.join(run_dir, f'fakes{cur_nimg//1000:09d}.png'), drange=[-1,1], grid_size=grid_size)

        # Save image snapshot. # NEW
        if (rank == 0) and (image_snapshot_ticks is not None) and (done or cur_tick % image_snapshot_ticks == 0):
            with torch.no_grad():
                gen_images = []
                real_images = []
                for lr, hr, c in zip(grid_lr, grid_hr, grid_c):  
                    # Generator output (normalized in [-1,1])
                    fake = G_ema(lr.unsqueeze(0).to(device), c.unsqueeze(0).to(device) if c is not None else None)
                    gen_images.append(fake.cpu())
                    
                    # HR dataset image (already in [0,255])
                    real_images.append(hr.unsqueeze(0).cpu())

                # Stack all: [N, C, H, W]
                gen_images = torch.cat(gen_images, dim=0)
                real_images = torch.cat(real_images, dim=0)

            # Save generator outputs ([-1,1])
            save_image_grid(
                gen_images.to(torch.float).numpy(),
                os.path.join(run_dir, f'fakes{cur_nimg//1000:09d}.png'),
                drange=[-1, 1],   # Generator outputs are normalized
                grid_size=grid_size
            )

            # Save real HR images ([0,255])
            save_image_grid(
                real_images.to(torch.float).numpy(),
                os.path.join(run_dir, f'reals{cur_nimg//1000:09d}.png'),
                drange=[0, 255],   # <- FIXED: real dataset is in [0,255]
                grid_size=grid_size
            )


        # Save network snapshot.
        snapshot_in_domain = None
        snapshot_cross_domain = None
        snapshot_pkl = None

        if (network_snapshot_ticks is not None) and (done or cur_tick % network_snapshot_ticks == 0):

            def prepare_snapshot(G, D, G_ema, G_kwargs, D_kwargs, cur_nimg, phases):
                snapshot = dict(
                    G=G, D=D, G_ema=G_ema,
                    G_training_set_kwargs=copy.deepcopy(G_kwargs),
                    D_training_set_kwargs=copy.deepcopy(D_kwargs),
                    cur_nimg=cur_nimg,
                )
                for phase in phases:
                    snapshot[phase.name + '_opt_state'] = remap_optimizer_state_dict(phase.opt.state_dict(), 'cpu')
                for key, value in list(snapshot.items()):
                    if isinstance(value, torch.nn.Module):
                        value = copy.deepcopy(value).eval().requires_grad_(False)
                        if num_gpus > 1:
                            misc.check_ddp_consistency(value, ignore_regex=r'.*\.[^.]+_(avg|ema)')
                            for param in misc.params_and_buffers(value):
                                torch.distributed.broadcast(param, src=0)
                        snapshot[key] = value.cpu()
                return snapshot


            # (A) In-domain snapshot
            snapshot_in_domain = prepare_snapshot(G, D, G_ema, G_training_set_kwargs, D_training_set_kwargs, cur_nimg, phases)

            # (B) Cross-domain snapshot
            snapshot_cross_domain = prepare_snapshot(G, D, G_ema, VG_training_set_kwargs, VD_training_set_kwargs, cur_nimg, phases)

            # Save ONE snapshot file (let’s keep cross-domain)
            snapshot_pkl = os.path.join(run_dir, f'network-snapshot-{cur_nimg//1000:09d}.pkl')
            if rank == 0:
                with open(snapshot_pkl, 'wb') as f:
                    pickle.dump(snapshot_cross_domain, f)

        # Evaluate metrics.
        if (metric_eval_ticks is not None) and (done or cur_tick % metric_eval_ticks == 0):
            if (snapshot_in_domain is not None) and (snapshot_cross_domain is not None) and (len(metrics) > 0):
                if rank == 0:
<<<<<<< HEAD
                    metric_main.report_metric(result_dict, run_dir=run_dir, snapshot_pkl=snapshot_pkl)
                stats_metrics.update(result_dict.results)
=======
                    print('Evaluating metrics...')
>>>>>>> c9202d2d

                # (A) In-domain Validation
                for metric in metrics:
                    result_dict = metric_main.calc_metric(
                    metric=metric, 
                    G=snapshot_in_domain['G_ema'],
                    G_dataset_kwargs =  G_training_set_kwargs,
                    D_dataset_kwargs =  D_training_set_kwargs, 
                    num_gpus=num_gpus, rank=rank, device=device
                )
<<<<<<< HEAD

                if rank == 0:
                    metric_main.report_metric(result_dict, run_dir=run_dir, snapshot_pkl=snapshot_pkl)
                stats_metrics.update(result_dict.results)
=======
                    if rank == 0:
                        metric_main.report_metric(result_dict, run_dir=run_dir, snapshot_pkl=snapshot_pkl)
                    stats_metrics.update({f"{metric}_in_domain": result_dict.results})

                # (B) Cross-domain Validation
                for metric in metrics:
                    result_dict = metric_main.calc_metric(
                        metric=metric, 
                        G=snapshot_cross_domain['G_ema'],
                        G_dataset_kwargs =  VG_training_set_kwargs,
                        D_dataset_kwargs =  VD_training_set_kwargs, 
                        num_gpus=num_gpus, rank=rank, device=device
                    )

                    if rank == 0:
                        metric_main.report_metric(result_dict, run_dir=run_dir, snapshot_pkl=snapshot_pkl)
                    stats_metrics.update({f"{metric}_cross_domain": result_dict.results})
>>>>>>> c9202d2d

        # Cleanup
        del snapshot_in_domain, snapshot_cross_domain


        # Collect statistics.
        for phase in phases:
            value = []
            if (phase.start_event is not None) and (phase.end_event is not None):
                phase.end_event.synchronize()
                value = phase.start_event.elapsed_time(phase.end_event)
            training_stats.report0('Timing/' + phase.name, value)
        stats_collector.update()
        stats_dict = stats_collector.as_dict()

        # Update logs.
        timestamp = time.time()
        if stats_jsonl is not None:
            fields = dict(stats_dict, timestamp=timestamp)
            stats_jsonl.write(json.dumps(fields) + '\n')
            stats_jsonl.flush()
        if stats_tfevents is not None:
            global_step = int(cur_nimg / 1e3)
            walltime = timestamp - start_time
            for name, value in stats_dict.items():
                stats_tfevents.add_scalar(name, value.mean, global_step=global_step, walltime=walltime)
            # for name, value in stats_metrics.items(): # OLD
            #     stats_tfevents.add_scalar(f'Metrics/{name}', value, global_step=global_step, walltime=walltime)
            for name, value in stats_metrics.items(): # NEW
                if isinstance(value, dict):
                    for k, v in value.items():
                        stats_tfevents.add_scalar(f'Metrics/{name}/{k}', v, global_step=global_step, walltime=walltime)
                else:
                    stats_tfevents.add_scalar(f'Metrics/{name}', value, global_step=global_step, walltime=walltime)

            stats_tfevents.flush()
        if progress_fn is not None:
            progress_fn(cur_nimg // 1000, total_kimg)

        # Update state.
        cur_tick += 1
        tick_start_nimg = cur_nimg
        tick_start_time = time.time()
        maintenance_time = tick_start_time - tick_end_time
        if done:
            break

    # Done.
    if rank == 0:
        print()
        print('Exiting...')

#----------------------------------------------------------------------------<|MERGE_RESOLUTION|>--- conflicted
+++ resolved
@@ -539,12 +539,7 @@
         if (metric_eval_ticks is not None) and (done or cur_tick % metric_eval_ticks == 0):
             if (snapshot_in_domain is not None) and (snapshot_cross_domain is not None) and (len(metrics) > 0):
                 if rank == 0:
-<<<<<<< HEAD
-                    metric_main.report_metric(result_dict, run_dir=run_dir, snapshot_pkl=snapshot_pkl)
-                stats_metrics.update(result_dict.results)
-=======
                     print('Evaluating metrics...')
->>>>>>> c9202d2d
 
                 # (A) In-domain Validation
                 for metric in metrics:
@@ -555,12 +550,6 @@
                     D_dataset_kwargs =  D_training_set_kwargs, 
                     num_gpus=num_gpus, rank=rank, device=device
                 )
-<<<<<<< HEAD
-
-                if rank == 0:
-                    metric_main.report_metric(result_dict, run_dir=run_dir, snapshot_pkl=snapshot_pkl)
-                stats_metrics.update(result_dict.results)
-=======
                     if rank == 0:
                         metric_main.report_metric(result_dict, run_dir=run_dir, snapshot_pkl=snapshot_pkl)
                     stats_metrics.update({f"{metric}_in_domain": result_dict.results})
@@ -578,7 +567,6 @@
                     if rank == 0:
                         metric_main.report_metric(result_dict, run_dir=run_dir, snapshot_pkl=snapshot_pkl)
                     stats_metrics.update({f"{metric}_cross_domain": result_dict.results})
->>>>>>> c9202d2d
 
         # Cleanup
         del snapshot_in_domain, snapshot_cross_domain
