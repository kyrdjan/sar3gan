--- conflicted
+++ resolved
@@ -139,11 +139,6 @@
     print("option lr:", opts_lr.G_dataset_kwargs)
     
     fid = frechet_inception_distance.compute_fid_en(opts_hr, opts_lr, max_real=10000, num_gen=10000)
-<<<<<<< HEAD
-
-
-=======
->>>>>>> ee884ad5
     return dict(fid50k_en=fid)
 
 @register_metric
