# Copyright (c) 2021, NVIDIA CORPORATION & AFFILIATES.  All rights reserved.
#
# NVIDIA CORPORATION and its licensors retain all intellectual property
# and proprietary rights in and to this software, related documentation
# and any modifications thereto.  Any use, reproduction, disclosure or
# distribution of this software and related documentation without an express
# license agreement from NVIDIA CORPORATION is strictly prohibited.

"""Miscellaneous utilities used internally by the quality metrics."""

import os
import time
import hashlib
import pickle
import copy
import uuid
import numpy as np
import torch
import dnnlib

#----------------------------------------------------------------------------

class MetricOptions:
    def __init__(self, G=None, G_kwargs={}, G_dataset_kwargs={}, D_dataset_kwargs={}, num_gpus=1, rank=0, device=None, progress=None, cache=True):
        assert 0 <= rank < num_gpus
        self.G                  = G
        self.G_kwargs           = dnnlib.EasyDict(G_kwargs)
        self.G_dataset_kwargs    = dnnlib.EasyDict(G_dataset_kwargs)
        self.D_dataset_kwargs     = dnnlib.EasyDict(D_dataset_kwargs)
        self.num_gpus           = num_gpus
        self.rank               = rank
        self.device             = device if device is not None else torch.device('cuda', rank)
        self.progress           = progress.sub() if progress is not None and rank == 0 else ProgressMonitor()
        self.cache              = cache

#----------------------------------------------------------------------------

_feature_detector_cache = dict()

def get_feature_detector_name(url):
    return os.path.splitext(url.split('/')[-1])[0]

def get_feature_detector(url, device=torch.device('cpu'), num_gpus=1, rank=0, verbose=False):
    assert 0 <= rank < num_gpus
    key = (url, device)
    if key not in _feature_detector_cache:
        is_leader = (rank == 0)
        if not is_leader and num_gpus > 1:
            torch.distributed.barrier() # leader goes first
        with dnnlib.util.open_url(url, verbose=(verbose and is_leader)) as f:
            _feature_detector_cache[key] = pickle.load(f).to(device)
        if is_leader and num_gpus > 1:
            torch.distributed.barrier() # others follow
    return _feature_detector_cache[key]

#----------------------------------------------------------------------------

def iterate_random_labels(opts, batch_size): # no need
    if opts.G.c_dim == 0:
        c = torch.zeros([batch_size, opts.G.c_dim], device=opts.device)
        while True:
            yield c
    else:
        dataset = dnnlib.util.construct_class_by_name(**opts.dataset_kwargs)
        while True:
            c = [dataset.get_label(np.random.randint(len(dataset))) for _i in range(batch_size)]
            c = torch.from_numpy(np.stack(c)).pin_memory().to(opts.device)
            yield c

#----------------------------------------------------------------------------

class FeatureStats:
    def __init__(self, capture_all=False, capture_mean_cov=False, max_items=None):
        self.capture_all = capture_all
        self.capture_mean_cov = capture_mean_cov
        self.max_items = max_items
        self.num_items = 0
        self.num_features = None
        self.all_features = None
        self.raw_mean = None
        self.raw_cov = None

    def set_num_features(self, num_features):
        if self.num_features is not None:
            assert num_features == self.num_features
        else:
            self.num_features = num_features
            self.all_features = []
            self.raw_mean = np.zeros([num_features], dtype=np.float64)
            self.raw_cov = np.zeros([num_features, num_features], dtype=np.float64)

    def is_full(self):
        return (self.max_items is not None) and (self.num_items >= self.max_items)

    def append(self, x):
        x = np.asarray(x, dtype=np.float32)
        assert x.ndim == 2
        if (self.max_items is not None) and (self.num_items + x.shape[0] > self.max_items):
            if self.num_items >= self.max_items:
                return
            x = x[:self.max_items - self.num_items]

        self.set_num_features(x.shape[1])
        self.num_items += x.shape[0]
        if self.capture_all:
            self.all_features.append(x)
        if self.capture_mean_cov:
            x64 = x.astype(np.float64)
            self.raw_mean += x64.sum(axis=0)
            self.raw_cov += x64.T @ x64

    def append_torch(self, x, num_gpus=1, rank=0):
        assert isinstance(x, torch.Tensor) and x.ndim == 2
        assert 0 <= rank < num_gpus
        if num_gpus > 1:
            ys = []
            for src in range(num_gpus):
                y = x.clone()
                torch.distributed.broadcast(y, src=src)
                ys.append(y)
            x = torch.stack(ys, dim=1).flatten(0, 1) # interleave samples
        self.append(x.cpu().numpy())

    def get_all(self):
        assert self.capture_all
        return np.concatenate(self.all_features, axis=0)

    def get_all_torch(self):
        return torch.from_numpy(self.get_all())

    def get_mean_cov(self):
        assert self.capture_mean_cov
        mean = self.raw_mean / self.num_items
        cov = self.raw_cov / self.num_items
        cov = cov - np.outer(mean, mean)
        return mean, cov

    def save(self, pkl_file):
        with open(pkl_file, 'wb') as f:
            pickle.dump(self.__dict__, f)

    @staticmethod
    def load(pkl_file):
        with open(pkl_file, 'rb') as f:
            s = dnnlib.EasyDict(pickle.load(f))
        obj = FeatureStats(capture_all=s.capture_all, max_items=s.max_items)
        obj.__dict__.update(s)
        return obj

#----------------------------------------------------------------------------

class ProgressMonitor:
    def __init__(self, tag=None, num_items=None, flush_interval=1000, verbose=False, progress_fn=None, pfn_lo=0, pfn_hi=1000, pfn_total=1000):
        self.tag = tag
        self.num_items = num_items
        self.verbose = verbose
        self.flush_interval = flush_interval
        self.progress_fn = progress_fn
        self.pfn_lo = pfn_lo
        self.pfn_hi = pfn_hi
        self.pfn_total = pfn_total
        self.start_time = time.time()
        self.batch_time = self.start_time
        self.batch_items = 0
        if self.progress_fn is not None:
            self.progress_fn(self.pfn_lo, self.pfn_total)

    def update(self, cur_items):
        assert (self.num_items is None) or (cur_items <= self.num_items)
        if (cur_items < self.batch_items + self.flush_interval) and (self.num_items is None or cur_items < self.num_items):
            return
        cur_time = time.time()
        total_time = cur_time - self.start_time
        time_per_item = (cur_time - self.batch_time) / max(cur_items - self.batch_items, 1)
        if (self.verbose) and (self.tag is not None):
            print(f'{self.tag:<19s} items {cur_items:<7d} time {dnnlib.util.format_time(total_time):<12s} ms/item {time_per_item*1e3:.2f}')
        self.batch_time = cur_time
        self.batch_items = cur_items

        if (self.progress_fn is not None) and (self.num_items is not None):
            self.progress_fn(self.pfn_lo + (self.pfn_hi - self.pfn_lo) * (cur_items / self.num_items), self.pfn_total)

    def sub(self, tag=None, num_items=None, flush_interval=1000, rel_lo=0, rel_hi=1):
        return ProgressMonitor(
            tag             = tag,
            num_items       = num_items,
            flush_interval  = flush_interval,
            verbose         = self.verbose,
            progress_fn     = self.progress_fn,
            pfn_lo          = self.pfn_lo + (self.pfn_hi - self.pfn_lo) * rel_lo,
            pfn_hi          = self.pfn_lo + (self.pfn_hi - self.pfn_lo) * rel_hi,
            pfn_total       = self.pfn_total,
        )

#----------------------------------------------------------------------------

def compute_feature_stats_for_dataset(opts, detector_url, detector_kwargs, rel_lo=0, rel_hi=1, batch_size=64, data_loader_kwargs=None, max_items=None, **stats_kwargs):
    dataset = dnnlib.util.construct_class_by_name(**opts.D_dataset_kwargs)
    if data_loader_kwargs is None:
        data_loader_kwargs = dict(pin_memory=True, num_workers=3, prefetch_factor=2)

    # Try to lookup from cache.
    cache_file = None
    if opts.cache:
        # Choose cache file name.
        args = dict(dataset_kwargs=opts.D_dataset_kwargs, detector_url=detector_url, detector_kwargs=detector_kwargs, stats_kwargs=stats_kwargs)
        md5 = hashlib.md5(repr(sorted(args.items())).encode('utf-8'))
        cache_tag = f'{dataset.name}-{get_feature_detector_name(detector_url)}-{md5.hexdigest()}'
        cache_file = dnnlib.make_cache_dir_path('gan-metrics', cache_tag + '.pkl')

        # Check if the file exists (all processes must agree).
        flag = os.path.isfile(cache_file) if opts.rank == 0 else False
        if opts.num_gpus > 1:
            flag = torch.as_tensor(flag, dtype=torch.float32, device=opts.device)
            torch.distributed.broadcast(tensor=flag, src=0)
            flag = (float(flag.cpu()) != 0)

        # Load.
        if flag:
            return FeatureStats.load(cache_file)

    # Initialize.
    num_items = len(dataset)
    if max_items is not None:
        num_items = min(num_items, max_items)
    stats = FeatureStats(max_items=num_items, **stats_kwargs)
    progress = opts.progress.sub(tag='dataset features', num_items=num_items, rel_lo=rel_lo, rel_hi=rel_hi)
    detector = get_feature_detector(url=detector_url, device=opts.device, num_gpus=opts.num_gpus, rank=opts.rank, verbose=progress.verbose)

    # Main loop.
    item_subset = [(i * opts.num_gpus + opts.rank) % num_items for i in range((num_items - 1) // opts.num_gpus + 1)]
    for images, _labels in torch.utils.data.DataLoader(dataset=dataset, sampler=item_subset, batch_size=batch_size, **data_loader_kwargs):
        if images.shape[1] == 1:
            images = images.repeat([1, 3, 1, 1])
        features = detector(images.to(opts.device), **detector_kwargs)
        stats.append_torch(features, num_gpus=opts.num_gpus, rank=opts.rank)
        progress.update(stats.num_items)

    # Save to cache.
    if cache_file is not None and opts.rank == 0:
        os.makedirs(os.path.dirname(cache_file), exist_ok=True)
        temp_file = cache_file + '.' + uuid.uuid4().hex
        stats.save(temp_file)
        os.replace(temp_file, cache_file) # atomic
    return stats

#----------------------------------------------------------------------------

from torch.utils.data import DataLoader

<<<<<<< HEAD
def compute_feature_stats_for_generator(opts, detector_url, detector_kwargs, rel_lo=0, rel_hi=1, batch_size=64, data_loader_kwargs=None, max_items=None, **stats_kwargs):
    # Construct dataset from G_dataset_kwargs
    dataset = dnnlib.util.construct_class_by_name(**opts.G_dataset_kwargs)
    if data_loader_kwargs is None:
        data_loader_kwargs = dict(pin_memory=True, num_workers=3, prefetch_factor=2)

    # Try to lookup from cache.
    cache_file = None
    if opts.cache:
        # Choose cache file name.
        args = dict(dataset_kwargs=opts.G_dataset_kwargs, detector_url=detector_url, detector_kwargs=detector_kwargs, stats_kwargs=stats_kwargs)
        md5 = hashlib.md5(repr(sorted(args.items())).encode('utf-8'))
        cache_tag = f'{dataset.name}-{get_feature_detector_name(detector_url)}-{md5.hexdigest()}'
        cache_file = dnnlib.make_cache_dir_path('gan-metrics', cache_tag + '.pkl')

        # Check if the file exists (all processes must agree).
        flag = os.path.isfile(cache_file) if opts.rank == 0 else False
        if opts.num_gpus > 1:
            flag = torch.as_tensor(flag, dtype=torch.float32, device=opts.device)
            torch.distributed.broadcast(tensor=flag, src=0)
            flag = (float(flag.cpu()) != 0)

        # Load.
        if flag:
            return FeatureStats.load(cache_file)

    # Initialize.
    num_items = len(dataset)
    if max_items is not None:
        num_items = min(num_items, max_items)
    stats = FeatureStats(max_items=num_items, **stats_kwargs)
    progress = opts.progress.sub(tag='G dataset features', num_items=num_items, rel_lo=rel_lo, rel_hi=rel_hi)
    detector = get_feature_detector(url=detector_url, device=opts.device, num_gpus=opts.num_gpus, rank=opts.rank, verbose=progress.verbose)

    # Main loop.
    item_subset = [(i * opts.num_gpus + opts.rank) % num_items for i in range((num_items - 1) // opts.num_gpus + 1)]
    for images, _labels in torch.utils.data.DataLoader(dataset=dataset, sampler=item_subset, batch_size=batch_size, **data_loader_kwargs):
        if images.shape[1] == 1:
            images = images.repeat([1, 3, 1, 1])
        features = detector(images.to(opts.device), **detector_kwargs)
=======
from torch.utils.data import DataLoader
import copy
import torch

def compute_feature_stats_for_generator(opts, detector_url, detector_kwargs,
                                        rel_lo=0, rel_hi=1, batch_size=64, **stats_kwargs):
    """
    Optimized for super-resolution: generates HR images from LR inputs instead of from noise.
    - Uses full batches directly (fewer generator calls).
    - Keeps data in float32 for detector (avoids uint8↔float conversions).
    """
    # Clone generator in eval mode
    G = copy.deepcopy(opts.G).eval().requires_grad_(False).to(opts.device)
    use_labels = (G.c_dim != 0)

    # Build LR dataset
    dataset = dnnlib.util.construct_class_by_name(**opts.G_dataset_kwargs)

    # DataLoader (increase num_workers for speed if dataset is large)
    data_loader_kwargs = dict(pin_memory=True, num_workers=2, drop_last=False)
    dataloader = DataLoader(dataset, batch_size=batch_size, shuffle=False, **data_loader_kwargs)

    # Init feature stats
    stats = FeatureStats(**stats_kwargs)
    assert stats.max_items is not None
    progress = opts.progress.sub(tag='generator features', num_items=stats.max_items,
                                 rel_lo=rel_lo, rel_hi=rel_hi)

    # Feature detector
    detector = get_feature_detector(url=detector_url, device=opts.device,
                                    num_gpus=opts.num_gpus, rank=opts.rank, verbose=progress.verbose)

    # Main loop
    data_iter = iter(dataloader)
    while not stats.is_full():
        try:
            batch = next(data_iter)
        except StopIteration:
            # Restart dataset if we still need more samples
            data_iter = iter(dataloader)
            batch = next(data_iter)

        lr = batch[0].to(opts.device)

        # Handle labels/conditioning
        if use_labels and len(batch) > 1:
            second = batch[1]
            if second.ndim <= 2:   # labels
                c = second.to(opts.device)
            else:                  # HR images (ignore, use dummy labels)
                c = torch.zeros([lr.size(0), G.c_dim], device=opts.device)
        else:
            c = torch.zeros([lr.size(0), G.c_dim], device=opts.device) if use_labels else None

        # Generate HR images
        with torch.no_grad():
            img = G(lr, c) if use_labels else G(lr)

        # Normalize to [0,1] float32
        if img.min() < 0:          # [-1,1]
            img = (img + 1) / 2
        elif img.max() > 1:        # [0,255]
            img = img / 255.0

        # Ensure RGB
        if img.shape[1] == 1:
            img = img.repeat(1, 3, 1, 1)

        # Extract features
        features = detector(img, **detector_kwargs)
>>>>>>> ee884ad5
        stats.append_torch(features, num_gpus=opts.num_gpus, rank=opts.rank)
        progress.update(stats.num_items)

    # Save to cache.
    if cache_file is not None and opts.rank == 0:
        os.makedirs(os.path.dirname(cache_file), exist_ok=True)
        temp_file = cache_file + '.' + uuid.uuid4().hex
        stats.save(temp_file)
        os.replace(temp_file, cache_file) # atomic
    return stats

#----------------------------------------------------------------------------<|MERGE_RESOLUTION|>--- conflicted
+++ resolved
@@ -248,48 +248,6 @@
 
 from torch.utils.data import DataLoader
 
-<<<<<<< HEAD
-def compute_feature_stats_for_generator(opts, detector_url, detector_kwargs, rel_lo=0, rel_hi=1, batch_size=64, data_loader_kwargs=None, max_items=None, **stats_kwargs):
-    # Construct dataset from G_dataset_kwargs
-    dataset = dnnlib.util.construct_class_by_name(**opts.G_dataset_kwargs)
-    if data_loader_kwargs is None:
-        data_loader_kwargs = dict(pin_memory=True, num_workers=3, prefetch_factor=2)
-
-    # Try to lookup from cache.
-    cache_file = None
-    if opts.cache:
-        # Choose cache file name.
-        args = dict(dataset_kwargs=opts.G_dataset_kwargs, detector_url=detector_url, detector_kwargs=detector_kwargs, stats_kwargs=stats_kwargs)
-        md5 = hashlib.md5(repr(sorted(args.items())).encode('utf-8'))
-        cache_tag = f'{dataset.name}-{get_feature_detector_name(detector_url)}-{md5.hexdigest()}'
-        cache_file = dnnlib.make_cache_dir_path('gan-metrics', cache_tag + '.pkl')
-
-        # Check if the file exists (all processes must agree).
-        flag = os.path.isfile(cache_file) if opts.rank == 0 else False
-        if opts.num_gpus > 1:
-            flag = torch.as_tensor(flag, dtype=torch.float32, device=opts.device)
-            torch.distributed.broadcast(tensor=flag, src=0)
-            flag = (float(flag.cpu()) != 0)
-
-        # Load.
-        if flag:
-            return FeatureStats.load(cache_file)
-
-    # Initialize.
-    num_items = len(dataset)
-    if max_items is not None:
-        num_items = min(num_items, max_items)
-    stats = FeatureStats(max_items=num_items, **stats_kwargs)
-    progress = opts.progress.sub(tag='G dataset features', num_items=num_items, rel_lo=rel_lo, rel_hi=rel_hi)
-    detector = get_feature_detector(url=detector_url, device=opts.device, num_gpus=opts.num_gpus, rank=opts.rank, verbose=progress.verbose)
-
-    # Main loop.
-    item_subset = [(i * opts.num_gpus + opts.rank) % num_items for i in range((num_items - 1) // opts.num_gpus + 1)]
-    for images, _labels in torch.utils.data.DataLoader(dataset=dataset, sampler=item_subset, batch_size=batch_size, **data_loader_kwargs):
-        if images.shape[1] == 1:
-            images = images.repeat([1, 3, 1, 1])
-        features = detector(images.to(opts.device), **detector_kwargs)
-=======
 from torch.utils.data import DataLoader
 import copy
 import torch
@@ -360,7 +318,6 @@
 
         # Extract features
         features = detector(img, **detector_kwargs)
->>>>>>> ee884ad5
         stats.append_torch(features, num_gpus=opts.num_gpus, rank=opts.rank)
         progress.update(stats.num_items)
 
